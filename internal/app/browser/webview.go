package browser

import (
	"context"
	"fmt"
	"log"
	"os"
	"path/filepath"
	"strings"
	"time"

	"github.com/bnema/dumber/internal/app/constants"
	"github.com/bnema/dumber/internal/app/control"
	"github.com/bnema/dumber/internal/app/environment"
	"github.com/bnema/dumber/internal/app/messaging"
	"github.com/bnema/dumber/internal/config"
	"github.com/bnema/dumber/internal/filtering"
	"github.com/bnema/dumber/pkg/webkit"
)

// buildMemoryConfig converts config.WebkitMemoryConfig to webkit.MemoryConfig
func buildMemoryConfig(cfg config.WebkitMemoryConfig) webkit.MemoryConfig {
	mc := webkit.MemoryConfig{
		MemoryLimitMB:           cfg.MemoryLimitMB,
		ConservativeThreshold:   cfg.ConservativeThreshold,
		StrictThreshold:         cfg.StrictThreshold,
		KillThreshold:           cfg.KillThreshold,
		PollIntervalSeconds:     cfg.PollIntervalSeconds,
		EnableGCInterval:        cfg.EnableGCInterval,
		ProcessRecycleThreshold: cfg.ProcessRecycleThreshold,
		EnablePageCache:         cfg.EnablePageCache,
		EnableMemoryMonitoring:  cfg.EnableMemoryMonitoring,
	}

	// Convert string cache model to webkit constant
	switch strings.ToLower(cfg.CacheModel) {
	case "document_viewer", "documentviewer", "doc":
		mc.CacheModel = webkit.CacheModelDocumentViewer
	case "primary_web_browser", "primary", "primarywebbrowser":
		mc.CacheModel = webkit.CacheModelPrimaryWebBrowser
	default:
		mc.CacheModel = webkit.CacheModelWebBrowser
	}

	return mc
}

func (app *BrowserApp) buildWebkitConfig() (*webkit.Config, error) {
	dataDir, err := config.GetDataDir()
	if err != nil {
		return nil, err
	}
	stateDir, err := config.GetStateDir()
	if err != nil {
		return nil, err
	}

	webkitData := filepath.Join(dataDir, "webkit")
	webkitCache := filepath.Join(stateDir, "webkit-cache")
	if err := os.MkdirAll(webkitData, constants.DirPerm); err != nil {
		return nil, err
	}
	if err := os.MkdirAll(webkitCache, constants.DirPerm); err != nil {
		return nil, err
	}

	cfg := &webkit.Config{
		Assets:                app.assets,
		InitialURL:            "dumb://homepage",
		ZoomDefault:           1.0,
		EnableDeveloperExtras: true,
		DataDir:               webkitData,
		CacheDir:              webkitCache,
		APIToken:              app.config.APISecurity.Token,
		DefaultSansFont:       app.config.Appearance.SansFont,
		DefaultSerifFont:      app.config.Appearance.SerifFont,
		DefaultMonospaceFont:  app.config.Appearance.MonospaceFont,
		DefaultFontSize:       app.config.Appearance.DefaultFontSize,
		Rendering:             webkit.RenderingConfig{Mode: string(app.config.RenderingMode)},
		UseDomZoom:            app.config.UseDomZoom,
		VideoAcceleration: webkit.VideoAccelerationConfig{
			EnableVAAPI:      app.config.VideoAcceleration.EnableVAAPI,
			AutoDetectGPU:    app.config.VideoAcceleration.AutoDetectGPU,
			VAAPIDriverName:  app.config.VideoAcceleration.VAAPIDriverName,
			EnableAllDrivers: app.config.VideoAcceleration.EnableAllDrivers,
			LegacyVAAPI:      app.config.VideoAcceleration.LegacyVAAPI,
		},
		Memory: buildMemoryConfig(app.config.WebkitMemory),
		CodecPreferences: webkit.CodecPreferencesConfig{
			PreferredCodecs:           strings.Split(app.config.CodecPreferences.PreferredCodecs, ","),
			BlockedCodecs:             environment.BuildBlockedCodecsList(app.config.CodecPreferences),
			ForceAV1:                  app.config.CodecPreferences.ForceAV1,
			CustomUserAgent:           app.config.CodecPreferences.CustomUserAgent,
			DisableTwitchCodecControl: app.config.CodecPreferences.DisableTwitchCodecControl,
		},
	}

	return cfg, nil
}

func (app *BrowserApp) buildPane(view *webkit.WebView) (*BrowserPane, error) {
	pane := &BrowserPane{
		webView: view,
	}

	pane.clipboardController = control.NewClipboardController(view)
	pane.zoomController = control.NewZoomController(app.browserService, view)
	pane.navigationController = control.NewNavigationController(
		app.parserService,
		app.browserService,
		view,
		pane.zoomController,
	)
	pane.messageHandler = messaging.NewHandler(app.parserService, app.browserService)
	pane.messageHandler.SetWebView(view)
	pane.messageHandler.SetNavigationController(pane.navigationController)
	pane.shortcutHandler = NewShortcutHandler(view, pane.clipboardController, app.config, app)

	pane.zoomController.RegisterHandlers()
	pane.shortcutHandler.RegisterShortcuts()

	return pane, nil
}

func (app *BrowserApp) createPaneForView(view *webkit.WebView) (*BrowserPane, error) {
	pane, err := app.buildPane(view)
	if err != nil {
		return nil, err
	}

	// Generate unique pane ID
	pane.SetID(fmt.Sprintf("pane-%d-%p", time.Now().Unix(), view))
	pane.initializeGUITracking()

	// Inject minimal bootstrap script for pane initialization
	bootstrapScript := fmt.Sprintf(`
		window.__dumber_pane = {
			id: '%s',
			created: %d,
			active: false
		};

		// GUI manager will be loaded on-demand
		window.__dumber_gui_ready = true;

		console.log('[pane] Initialized pane %s');
	`, pane.ID(), time.Now().UnixMilli(), pane.ID())

	if err := view.InjectScript(bootstrapScript); err != nil {
		log.Printf("[pane-%s] Failed to inject bootstrap: %v", pane.ID(), err)
	}

	app.attachPaneHandlers(pane)
	return pane, nil
}

func (app *BrowserApp) attachPaneHandlers(pane *BrowserPane) {
	if pane == nil || pane.webView == nil {
		return
	}

	pane.webView.RegisterTitleChangedHandler(func(title string) {
		if title == "" {
			return
		}
		url := pane.webView.GetCurrentURL()
		if url == "" {
			return
		}
		go func(url, title string) {
			ctx := context.Background()
			if err := app.browserService.UpdatePageTitle(ctx, url, title); err != nil {
				log.Printf("Warning: failed to update page title: %v", err)
			}
		}(url, title)
	})

	pane.webView.RegisterScriptMessageHandler(func(payload string) {
		if app.workspace != nil {
			app.workspace.focusByView(pane.webView)
		}
		pane.messageHandler.Handle(payload)
	})

	if pane.messageHandler != nil && pane.navigationController != nil {
		pane.messageHandler.SetNavigationController(pane.navigationController)
	}

	pane.webView.RegisterPopupHandler(func(uri string) bool {
		handled := false
		if app.workspace != nil {
			handled = app.workspace.HandlePopup(pane.webView, uri)
		}
		if handled {
			return true
		}

		if pane.navigationController != nil && uri != "" {
			if err := pane.navigationController.NavigateToURL(uri); err != nil {
				log.Printf("[workspace] popup fallback navigation failed: %v", err)
				if pane.webView != nil {
					if loadErr := pane.webView.LoadURL(uri); loadErr != nil {
						log.Printf("[workspace] popup fallback load failed: %v", loadErr)
					}
				}
			}
			return true
		}

		if pane.webView != nil && uri != "" {
			if err := pane.webView.LoadURL(uri); err != nil {
				log.Printf("[workspace] popup direct load failed: %v", err)
			}
			return true
		}

		return false
	})
}

// createWebView creates and configures the WebView
func (app *BrowserApp) createWebView() error {
	log.Printf("Creating WebView (native backend expected: %v)", webkit.IsNativeAvailable())

	cfg, err := app.buildWebkitConfig()
	if err != nil {
		return err
	}

	// Main window needs a top-level window
	cfg.CreateWindow = true

	view, err := webkit.NewWebView(cfg)

	if err != nil {
		return err
	}

	pane, err := app.createPaneForView(view)
	if err != nil {
		return err
	}

	app.webView = view
	app.zoomController = pane.zoomController
	app.navigationController = pane.navigationController
	app.clipboardController = pane.clipboardController
	app.messageHandler = pane.messageHandler
	app.shortcutHandler = pane.shortcutHandler
	app.panes = []*BrowserPane{pane}
	app.activePane = pane

	if app.workspace == nil {
		app.workspace = NewWorkspaceManager(app, pane)
	}

	// Initialize window-level global shortcuts AFTER workspace is set up
	if window := view.Window(); window != nil {
<<<<<<< HEAD
		// app.windowShortcutHandler = NewWindowShortcutHandler(window, app) // disabled for testing
		log.Printf("Window-level global shortcuts disabled for testing")
=======
		app.windowShortcutHandler = NewWindowShortcutHandler(window, app)
		if app.windowShortcutHandler != nil {
			log.Printf("Window-level global shortcuts initialized")
		} else {
			log.Printf("Warning: failed to initialize window-level shortcuts")
		}
>>>>>>> b1ee2a54
	}

	app.setupWebViewIntegration()

	// Apply initial zoom and show window
	app.zoomController.ApplyInitialZoom()

	log.Printf("Showing WebView window…")
	if err := view.Show(); err != nil {
		log.Printf("Warning: failed to show WebView: %v", err)
	} else if !webkit.IsNativeAvailable() {
		log.Printf("Notice: running without webkit_cgo tag — no native window will be displayed.")
	}

	return nil
}

// setupWebViewIntegration connects the WebView to browser services
func (app *BrowserApp) setupWebViewIntegration() {
	app.browserService.AttachWebView(app.webView)

	// GUI bundle is loaded via WebKit user scripts in enableUserContentManager
	// No need to load separately in browser service

	// Use native window as title updater
	if win := app.webView.Window(); win != nil {
		app.browserService.SetWindowTitleUpdater(win)
	}
}

// setupContentBlocking initializes the content blocking system with proper timing
func (app *BrowserApp) setupContentBlocking() error {
	log.Printf("Initializing content blocking system...")

	// Enable WebKit debug logging if requested
	webkit.SetupWebKitDebugLogging(app.config)

	defer func() {
		if r := recover(); r != nil {
			log.Printf("Content blocking setup panic recovered: %v", r)
		}
	}()

	// Setup filter system
	filterManager, err := filtering.SetupFilterSystem()
	if err != nil {
		log.Printf("Warning: Failed to setup filter system: %v", err)
		return nil // Don't fail browser startup, continue without filters
	}

	// Store reference to filter manager
	app.filterManager = filterManager

	// Set up callback to re-apply network filters when they become ready
	// This callback will be called from the async filter loading process
	filterManager.SetFiltersReadyCallback(func() {
		// Add small delay to avoid race conditions with WebView initialization
		go func() {
			time.Sleep(300 * time.Millisecond)
			if app.webView != nil {
				if err := app.webView.UpdateContentFilters(filterManager); err != nil {
					log.Printf("Failed to apply filters after loading: %v", err)
				} else {
					log.Printf("Successfully applied filters after async loading")
				}
			}
		}()
	})

	// Start async filter loading early (before WebView content blocking initialization)
	// This allows filters to be ready when the WebView needs them
	go func() {
		if err := filtering.InitializeFiltersAsync(filterManager); err != nil {
			log.Printf("Warning: failed to initialize filters asynchronously: %v", err)
		}
	}()

	// Initialize content blocking in WebView with delay
	// Wait for WebView to be fully loaded before setting up content blocking
	go func() {
		// Wait extra time for the first navigation to avoid preconnect interference
		log.Printf("Waiting for WebView to complete initial load before enabling content blocking...")
		time.Sleep(3000 * time.Millisecond) // 3 seconds for first load stability

		if err := app.webView.InitializeContentBlocking(filterManager); err != nil {
			log.Printf("Warning: Failed to initialize content blocking: %v", err)
			// Continue without content blocking rather than failing
		}

		// Register navigation handler for domain-specific filtering and GUI injection
		// Only register after content blocking is initialized
		app.webView.RegisterURIChangedHandler(func(uri string) {
			// Add small delay to avoid conflicts with page load
			go func() {
				time.Sleep(200 * time.Millisecond) // Slightly longer delay for stability

				// Apply content filtering if available
				if app.filterManager != nil {
					app.webView.OnNavigate(uri, app.filterManager)
				}

				// Note: GUI bundle (controls and toast) is now injected as User Script
				// in WebKit's enableUserContentManager, so it persists across all navigations
			}()
		})
	}()

	log.Printf("Content blocking system initialization started")
	return nil
}<|MERGE_RESOLUTION|>--- conflicted
+++ resolved
@@ -256,17 +256,12 @@
 
 	// Initialize window-level global shortcuts AFTER workspace is set up
 	if window := view.Window(); window != nil {
-<<<<<<< HEAD
-		// app.windowShortcutHandler = NewWindowShortcutHandler(window, app) // disabled for testing
-		log.Printf("Window-level global shortcuts disabled for testing")
-=======
 		app.windowShortcutHandler = NewWindowShortcutHandler(window, app)
 		if app.windowShortcutHandler != nil {
 			log.Printf("Window-level global shortcuts initialized")
 		} else {
 			log.Printf("Warning: failed to initialize window-level shortcuts")
 		}
->>>>>>> b1ee2a54
 	}
 
 	app.setupWebViewIntegration()
