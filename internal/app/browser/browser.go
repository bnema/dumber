package browser

import (
	"context"
	"database/sql"
	"embed"
	"fmt"
	"os"
	"os/signal"
	"runtime"
	"sync"
	"syscall"
	"time"

	"github.com/bnema/dumber/internal/app/api"
	"github.com/bnema/dumber/internal/app/control"
	"github.com/bnema/dumber/internal/app/environment"
	"github.com/bnema/dumber/internal/app/messaging"
	"github.com/bnema/dumber/internal/config"
	"github.com/bnema/dumber/internal/db"
	"github.com/bnema/dumber/internal/filtering"
	"github.com/bnema/dumber/internal/logging"
	"github.com/bnema/dumber/internal/services"
	"github.com/bnema/dumber/pkg/webkit"
	"golang.org/x/sync/errgroup"
)

// BrowserApp represents the main browser application
type BrowserApp struct {
	version   string
	commit    string
	buildDate string
	assets    embed.FS

	// Core components
	config   *config.Config
	database *sql.DB
	queries  *db.Queries

	// Services
	parserService  *services.ParserService
	browserService *services.BrowserService
	faviconService *services.FaviconService

	// WebView and controllers
	webView              *webkit.WebView
	zoomController       *control.ZoomController
	navigationController *control.NavigationController
	clipboardController  *control.ClipboardController

	// Tab and workspace management
	tabManager *TabManager

	// Convenience accessors (delegate to active tab's workspace)
	// These maintain compatibility with existing code
	panes      []*BrowserPane
	activePane *BrowserPane
	workspace  *WorkspaceManager

	// Content filtering
	filterManager          *filtering.FilterManager
	contentBlockingService *filtering.ContentBlockingService
	bypassRegistry         *filtering.BypassRegistry
	pendingFilteringMu     sync.Mutex
	pendingFiltering       []*webkit.WebView

	// Handlers
	schemeHandler         *api.SchemeHandler
	messageHandler        *messaging.Handler
	shortcutHandler       *ShortcutHandler
	windowShortcutHandler WindowShortcutHandlerInterface

	// Performance optimization components
	webViewPool     *WebViewPool     // Pre-created WebViews for instant tab/pane creation
	prefetchManager *PrefetchManager // DNS prefetching for faster page loads
}

// Run starts the browser application
func Run(assets embed.FS, version, commit, buildDate string) {
	startupStart := time.Now()
	logging.Info(fmt.Sprintf("Starting GUI mode (webkit_cgo=%v)", webkit.IsNativeAvailable()))

	app := &BrowserApp{
		version:   version,
		commit:    commit,
		buildDate: buildDate,
		assets:    assets,
	}

	if err := app.Initialize(); err != nil {
		logging.Error(fmt.Sprintf("Failed to initialize browser: %v", err))
		if webkit.IsNativeAvailable() {
			runtime.UnlockOSThread()
		}
		os.Exit(1)
	}

	startupElapsed := time.Since(startupStart)
	logging.Info(fmt.Sprintf("[startup] Application initialized in %v", startupElapsed))
	if startupElapsed > 500*time.Millisecond {
		logging.Warn(fmt.Sprintf("[startup] WARNING: Startup took %v (target: <500ms)", startupElapsed))
	}

	app.Run()
}

// Initialize sets up all browser components
func (app *BrowserApp) Initialize() error {
	// Setup media pipeline hardening
	environment.SetupMediaPipeline()

	// Initialize configuration
	if err := config.Init(); err != nil {
		return err
	}
	app.config = config.Get()

	// Apply environment configurations
	environment.ApplyCodecConfiguration(app.config.CodecPreferences)

	// Setup crash handler
	logging.SetupCrashHandler()

	// Setup output capture if configured
	if err := app.setupOutputCapture(); err != nil {
		logging.Warn(fmt.Sprintf("Warning: failed to setup output capture: %v", err))
	}

	// Initialize WebKit log capture if configured
	if app.config.Logging.CaptureCOutput {
		if err := webkit.InitWebKitLogCapture(); err != nil {
			logging.Warn(fmt.Sprintf("Warning: failed to initialize WebKit log capture: %v", err))
		} else {
			defer webkit.StopWebKitLogCapture()
			webkit.StartWebKitOutputCapture()
		}
	}

	logging.Info(fmt.Sprintf("Config initialized"))

	// Detect keyboard layout in background (required for shortcuts)
	go environment.DetectAndSetKeyboardLocale()

	// Initialize database (migrations run automatically in InitDB)
	database, err := db.InitDB(app.config.Database.Path)
	if err != nil {
		return err
	}
	app.database = database
	app.queries = db.New(database)
	logging.Info(fmt.Sprintf("Database opened at %s", app.config.Database.Path))

	// DEFERRED: Cleanup expired certificate validations in background
	go func() {
		time.Sleep(500 * time.Millisecond) // Low priority maintenance task
		if err := webkit.CleanupExpiredCertificateValidations(); err != nil {
			logging.Warn(fmt.Sprintf("Warning: failed to cleanup expired certificate validations: %v", err))
		}
	}()

	// Initialize services
	app.parserService = services.NewParserService(app.config, app.queries)
	app.browserService = services.NewBrowserService(app.config, app.queries)

	// Load all caches in parallel for fast startup (target: <100ms)
	if err := app.loadCachesParallel(context.Background()); err != nil {
		logging.Warn(fmt.Sprintf("Warning: failed to load caches: %v", err))
		// Non-fatal - caches will fall back to defaults or DB queries
	}

	// Initialize handlers
	app.schemeHandler = api.NewSchemeHandler(app.assets, app.parserService, app.browserService)
	app.messageHandler = messaging.NewHandler(app.parserService, app.browserService)

	// Initialize prefetch manager for DNS preloading
	app.prefetchManager = NewPrefetchManager(DefaultPrefetchConfig(), app.queries)

	// Initialize WebView pool for instant tab/pane creation
	// Pool starts warming up after main window shows (see Run method)
	app.webViewPool = NewWebViewPool(2, 4, app.getWebViewConfig)

	return nil
}

// getWebViewConfig returns the configuration for creating pooled WebViews
func (app *BrowserApp) getWebViewConfig() *webkit.Config {
	dataDir, _ := config.GetDataDir()
	cacheDir, _ := config.GetFilterCacheDir()

	return &webkit.Config{
		EnableJavaScript:      true,
		EnableWebGL:           true,
		DefaultFontSize:       app.config.Appearance.DefaultFontSize,
		MinimumFontSize:       8, // Reasonable default
		UserAgent:             app.config.CodecPreferences.CustomUserAgent,
		DataDir:               dataDir,
		CacheDir:              cacheDir,
		EnablePageCache:       true,
		EnableSmoothScrolling: true,
		CreateWindow:          false, // Pool WebViews don't create their own window
	}
}

// GetWebViewPool returns the WebView pool for creating new tabs/panes.
// Returns nil if pool is not initialized.
func (app *BrowserApp) GetWebViewPool() *WebViewPool {
	return app.webViewPool
}

// GetPrefetchManager returns the prefetch manager for DNS preloading.
// Returns nil if prefetch manager is not initialized.
func (app *BrowserApp) GetPrefetchManager() *PrefetchManager {
	return app.prefetchManager
}

// loadCachesParallel loads all caches in parallel for fast startup.
// Uses errgroup to coordinate parallel loads and capture any errors.
// Target: <100ms for all caches combined.
func (app *BrowserApp) loadCachesParallel(ctx context.Context) error {
	startTime := time.Now()

	g, ctx := errgroup.WithContext(ctx)

	// Load zoom cache in parallel
	g.Go(func() error {
		if err := app.browserService.LoadZoomCacheFromDB(ctx); err != nil {
			logging.Error(fmt.Sprintf("[cache] Failed to load zoom cache: %v", err))
			return err
		}
		return nil
	})

	// Load certificate validation cache in parallel
	g.Go(func() error {
		if err := app.browserService.LoadCertCacheFromDB(ctx); err != nil {
			logging.Error(fmt.Sprintf("[cache] Failed to load cert cache: %v", err))
			return err
		}
		return nil
	})

	// Load favorites cache in parallel
	g.Go(func() error {
		if err := app.browserService.LoadFavoritesCacheFromDB(ctx); err != nil {
			logging.Error(fmt.Sprintf("[cache] Failed to load favorites cache: %v", err))
			return err
		}
		return nil
	})

	// Load fuzzy search cache in parallel for instant dmenu access
	g.Go(func() error {
		if err := app.browserService.LoadFuzzyCacheFromDB(ctx); err != nil {
			logging.Error(fmt.Sprintf("[cache] Failed to load fuzzy cache: %v", err))
			return err
		}
		return nil
	})

	// Wait for all cache loads to complete
	if err := g.Wait(); err != nil {
		return fmt.Errorf("cache loading failed: %w", err)
	}

	elapsed := time.Since(startTime)
	logging.Info(fmt.Sprintf("[cache] All caches loaded in %v", elapsed))

	// Warn if startup is slower than target
	if elapsed > 100*time.Millisecond {
		logging.Warn(fmt.Sprintf("[cache] Warning: Cache loading took %v (target: <100ms)", elapsed))
	}

	return nil
}

// Run executes the main browser loop
func (app *BrowserApp) Run() {
	defer app.cleanup()
	defer logging.SetupPanicRecovery()

	// Set config on scheme handler
	app.schemeHandler.SetConfig(app.config)

	// Register custom scheme resolver for "dumb://" URIs (will be applied after WebView creation)
	webkit.RegisterURIScheme("dumb", app.schemeHandler.Handle)

	// Create and setup WebView (this also creates TabManager which creates more WebViews)
	if err := app.createWebView(); err != nil {
		logging.Warn(fmt.Sprintf("Warning: failed to create WebView: %v", err))
		return
	}

	// Apply URI scheme handlers after WebView creation
	if err := webkit.ApplyURISchemeHandlers(app.webView.GetWebView()); err != nil {
		logging.Warn(fmt.Sprintf("Warning: failed to register URI scheme handlers: %v", err))
	}

	// POST-VISIBLE: Start WebView pool warmup for instant tab/pane creation
	if app.webViewPool != nil {
		app.webViewPool.Start()
	}

	// POST-VISIBLE: Start DNS prefetching from history and common domains
	if app.prefetchManager != nil {
		app.prefetchManager.PrefetchCommonDomains()
		app.prefetchManager.PrefetchFromHistory(context.Background())
	}

	// Handle browse command if present (must use active tab's navigation controller)
	if app.tabManager != nil {
		activeTab := app.tabManager.GetActiveTab()
		if activeTab != nil && activeTab.workspace != nil {
			activePane := activeTab.workspace.GetActivePane()
			if activePane != nil && activePane.navigationController != nil {
				activePane.navigationController.HandleBrowseCommand()
			}
		}
	} else {
		// Fallback to legacy behavior if no tab manager
		app.navigationController.HandleBrowseCommand()
	}

	// Setup signal handling
	app.setupSignalHandling()

	// Run main loop
	app.runMainLoop()
}

// cleanup handles cleanup on shutdown
func (app *BrowserApp) cleanup() {
	logging.Info(fmt.Sprintf("Starting browser cleanup..."))

	// Stop WebView pool first (destroys pre-created WebViews)
	if app.webViewPool != nil {
		logging.Info(fmt.Sprintf("Stopping WebView pool"))
		app.webViewPool.Stop()
		app.webViewPool = nil
	}

	// Cleanup window shortcuts first
	if app.windowShortcutHandler != nil {
		logging.Info(fmt.Sprintf("Cleaning up window shortcuts"))
		app.windowShortcutHandler.Cleanup()
		app.windowShortcutHandler = nil
	}

	// Cleanup tab manager (which cleans up all tabs and their workspaces)
	if app.tabManager != nil {
		logging.Info(fmt.Sprintf("Cleaning up tab manager"))
		app.tabManager.Cleanup()
		app.tabManager = nil
	}

	// Flush all caches to ensure pending writes complete before database closes
	if app.browserService != nil {
		logging.Info(fmt.Sprintf("Flushing all caches..."))
		ctx, cancel := context.WithTimeout(context.Background(), 5*time.Second)
		defer cancel()
		if err := app.browserService.FlushAllCaches(ctx); err != nil {
			logging.Warn(fmt.Sprintf("Warning: failed to flush caches: %v", err))
		}
	}

	// Close database with WAL checkpoint
	if app.database != nil {
		logging.Info(fmt.Sprintf("Performing WAL checkpoint and closing database..."))

		// Run WAL checkpoint to commit all pending writes and truncate WAL file
		if _, err := app.database.Exec("PRAGMA wal_checkpoint(TRUNCATE)"); err != nil {
			logging.Warn(fmt.Sprintf("Warning: WAL checkpoint failed: %v", err))
		} else {
			logging.Info(fmt.Sprintf("WAL checkpoint completed successfully"))
		}

		// Close database connection
		if closeErr := app.database.Close(); closeErr != nil {
			logging.Warn(fmt.Sprintf("Warning: failed to close database: %v", closeErr))
		} else {
			logging.Info(fmt.Sprintf("Database closed successfully"))
		}
	}

	logging.Info(fmt.Sprintf("Browser cleanup completed"))
}

// setupOutputCapture initializes stdout/stderr capture if configured
func (app *BrowserApp) setupOutputCapture() error {
	if app.config.Logging.CaptureStdout || app.config.Logging.CaptureStderr {
		// Capturing stdout/stderr works for non-GTK builds, but in native GTK mode
		// it interferes with WebKit's own pipe management and crashes immediately.
		if webkit.IsNativeAvailable() {
			logging.Warn(fmt.Sprintf("Warning: stdout/stderr capture is not supported in native GTK mode; skipping"))
			return nil
		}

		logging.Warn(fmt.Sprintf("Warning: stdout/stderr capture is experimental and may interfere with normal operations"))
		if logger := logging.GetLogger(); logger != nil {
			outputCapture := logging.NewOutputCapture(logger)
			if err := outputCapture.Start(); err != nil {
				return err
			}
			// Note: defer outputCapture.Stop() should be handled by the caller
		}
	}
	return nil
}

// setupSignalHandling configures graceful shutdown on signals
func (app *BrowserApp) setupSignalHandling() {
	sigChan := make(chan os.Signal, 1)
	signal.Notify(sigChan, syscall.SIGINT, syscall.SIGTERM)

	// Handle signals in a goroutine to quit the main loop
	go func() {
		sig := <-sigChan
		logging.Info(fmt.Sprintf("Received signal %v - shutting down gracefully", sig))
		webkit.QuitMainLoop()
	}()
}

// runMainLoop starts the appropriate main loop based on WebKit availability
func (app *BrowserApp) runMainLoop() {
	if webkit.IsNativeAvailable() {
<<<<<<< HEAD
		// Schedule content blocking initialization to run on the first main loop iteration
		// This ensures GTK is fully ready before we start loading filters
		webkit.RunOnMainThread(func() {
			if err := app.setupContentBlocking(); err != nil {
				logging.Warn(fmt.Sprintf("Warning: failed to setup content blocking: %v", err))
			}
		})
=======
		if os.Getenv("DUMBER_DISABLE_CONTENT_BLOCKING") != "1" {
			// Schedule content blocking initialization to run on the first main loop iteration
			// This ensures GTK is fully ready before we start loading filters
			webkit.RunOnMainThread(func() {
				if err := app.setupContentBlocking(); err != nil {
					logging.Warn(fmt.Sprintf("Warning: failed to setup content blocking: %v", err))
				}
			})
		} else {
			logging.Warn("Content blocking skipped (DUMBER_DISABLE_CONTENT_BLOCKING=1)")
		}
>>>>>>> dd6edd48

		logging.Info(fmt.Sprintf("Entering GTK main loop…"))
		logging.Debug("[browser] Calling webkit.RunMainLoop()")
		webkit.RunMainLoop()
		logging.Info(fmt.Sprintf("GTK main loop exited"))

		// Flush pending history writes immediately after main loop exit
		// This ensures database operations complete while GTK is still in a valid state
		// MUST happen before cleanup() deferred call, which happens after this function returns
		if app.browserService != nil {
			logging.Info(fmt.Sprintf("Flushing pending history writes..."))
			ctx, cancel := context.WithTimeout(context.Background(), 5*time.Second)
			defer cancel()
			if err := app.browserService.FlushHistoryQueue(ctx); err != nil {
				logging.Warn(fmt.Sprintf("Warning: history queue flush incomplete: %v", err))
			} else {
				logging.Info(fmt.Sprintf("History queue flushed successfully"))
			}
		}
	} else {
		logging.Info(fmt.Sprintf("Not entering GUI loop (non-CGO build)"))
		// In non-CGO mode, just wait for signals
		sigChan := make(chan os.Signal, 1)
		signal.Notify(sigChan, syscall.SIGINT, syscall.SIGTERM)
		sig := <-sigChan
		logging.Info(fmt.Sprintf("Received signal %v - exiting", sig))
	}
}<|MERGE_RESOLUTION|>--- conflicted
+++ resolved
@@ -422,15 +422,6 @@
 // runMainLoop starts the appropriate main loop based on WebKit availability
 func (app *BrowserApp) runMainLoop() {
 	if webkit.IsNativeAvailable() {
-<<<<<<< HEAD
-		// Schedule content blocking initialization to run on the first main loop iteration
-		// This ensures GTK is fully ready before we start loading filters
-		webkit.RunOnMainThread(func() {
-			if err := app.setupContentBlocking(); err != nil {
-				logging.Warn(fmt.Sprintf("Warning: failed to setup content blocking: %v", err))
-			}
-		})
-=======
 		if os.Getenv("DUMBER_DISABLE_CONTENT_BLOCKING") != "1" {
 			// Schedule content blocking initialization to run on the first main loop iteration
 			// This ensures GTK is fully ready before we start loading filters
@@ -442,7 +433,6 @@
 		} else {
 			logging.Warn("Content blocking skipped (DUMBER_DISABLE_CONTENT_BLOCKING=1)")
 		}
->>>>>>> dd6edd48
 
 		logging.Info(fmt.Sprintf("Entering GTK main loop…"))
 		logging.Debug("[browser] Calling webkit.RunMainLoop()")
