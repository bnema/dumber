--- conflicted
+++ resolved
@@ -54,17 +54,10 @@
 	filterManager *filtering.FilterManager
 
 	// Handlers
-<<<<<<< HEAD
-	schemeHandler   *api.SchemeHandler
-	messageHandler  *messaging.Handler
-	shortcutHandler *ShortcutHandler
-	// windowShortcutHandler disabled for testing
-=======
 	schemeHandler         *api.SchemeHandler
 	messageHandler        *messaging.Handler
 	shortcutHandler       *ShortcutHandler
 	windowShortcutHandler WindowShortcutHandlerInterface
->>>>>>> b1ee2a54
 }
 
 // Run starts the browser application
@@ -187,17 +180,12 @@
 func (app *BrowserApp) cleanup() {
 	log.Printf("Starting browser cleanup...")
 
-<<<<<<< HEAD
-	// Cleanup window shortcuts first - disabled for testing
-	log.Printf("Window-level shortcuts cleanup disabled for testing")
-=======
 	// Cleanup window shortcuts first
 	if app.windowShortcutHandler != nil {
 		log.Printf("Cleaning up window shortcuts")
 		app.windowShortcutHandler.Cleanup()
 		app.windowShortcutHandler = nil
 	}
->>>>>>> b1ee2a54
 
 	// Cleanup all panes
 	if app.panes != nil {
