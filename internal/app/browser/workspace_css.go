--- conflicted
+++ resolved
@@ -360,17 +360,6 @@
 		titleFontSize,                    // tab-title font-size
 		getStackTitleTextColor(isDark),   // tab-title color
 		// Tab rename entry styles
-<<<<<<< HEAD
-		getEntryBg(isDark),             // entry.tab-rename-entry background
-		getStackTitleTextColor(isDark), // entry.tab-rename-entry color (text)
-		titleFontSize,                  // entry.tab-rename-entry font-size
-		titlePaddingHorizontal,         // entry.tab-rename-entry padding horizontal (vertical is hardcoded 2px)
-		getEntryBorderColor(isDark),    // entry.tab-rename-entry border-color
-		getEntryFocusBg(isDark),        // entry.tab-rename-entry:focus background
-		activeBorderColor,              // entry.tab-rename-entry:focus border-color (use active pane color)
-		windowBackgroundColor,          // tab-content-area background
-		windowBackgroundColor,          // tab-workspace-container background
-=======
 		getEntryBg(isDark),               // entry.tab-rename-entry background
 		getStackTitleTextColor(isDark),   // entry.tab-rename-entry color (text)
 		titleFontSize,                    // entry.tab-rename-entry font-size
@@ -380,7 +369,6 @@
 		activeBorderColor,                // entry.tab-rename-entry:focus border-color (use active pane color)
 		windowBackgroundColor,            // tab-content-area background
 		windowBackgroundColor,            // tab-workspace-container background
->>>>>>> 0acf7291
 	)
 
 	return css
