--- conflicted
+++ resolved
@@ -3,10 +3,7 @@
 import (
 	"runtime"
 
-<<<<<<< HEAD
-=======
 	"github.com/bnema/dumber/internal/logging"
->>>>>>> dd6edd48
 	glib "github.com/diamondburned/gotk4/pkg/glib/v2"
 	gtk "github.com/diamondburned/gotk4/pkg/gtk/v4"
 )
@@ -54,14 +51,8 @@
 	}
 }
 
-// IsMainThread returns true if GTK has been initialized.
-// Note: This doesn't truly detect the main thread, but is used as a guard
-// for whether GTK operations are safe. All GTK operations should use
-// RunOnMainThread or IdleAdd to be thread-safe.
+// IsMainThread returns true if called from the GTK main thread.
 func IsMainThread() bool {
-<<<<<<< HEAD
-	return isInitialized
-=======
 	if !isInitialized {
 		return false
 	}
@@ -69,13 +60,17 @@
 		mainContext = glib.MainContextDefault()
 	}
 	return mainContext != nil && mainContext.IsOwner()
->>>>>>> dd6edd48
 }
 
-// RunOnMainThread schedules a function to run on the GTK main thread.
-// Always uses glib.IdleAdd to ensure thread safety.
-// The function will execute during the next main loop iteration.
+// RunOnMainThread executes a function on the GTK main thread.
+// If already on the main thread, executes immediately.
+// Otherwise, schedules the function via glib.IdleAdd.
 func RunOnMainThread(fn func()) {
+	if IsMainThread() {
+		fn()
+		return
+	}
+
 	glib.IdleAdd(func() bool {
 		fn()
 		return false // Remove the idle handler after execution
