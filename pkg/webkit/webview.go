package webkit

import (
	"encoding/json"
	"fmt"
	"strconv"
	"sync"
	"sync/atomic"

	"github.com/bnema/dumber/internal/logging"
	webkit "github.com/diamondburned/gotk4-webkitgtk/pkg/webkit/v6"
	"github.com/diamondburned/gotk4/pkg/gdk/v4"
	"github.com/diamondburned/gotk4/pkg/gtk/v4"
)

var (
	viewIDCounter uint64
	viewRegistry  = make(map[uint64]*WebView)
	viewMu        sync.RWMutex
)

// WebView wraps a WebKitGTK WebView
type WebView struct {
	view      *webkit.WebView
	container *gtk.Box // Container that holds the WebView
	window    *Window  // Optional window (only if CreateWindow=true)
	id        uint64

	// State
	config    *Config
	destroyed bool
	mu        sync.RWMutex

	// Event handlers
	onScriptMessage       func(string)
	onTitleChanged        func(string)
	onURIChanged          func(string)
	onFaviconChanged      func([]byte)
	onFaviconURIChanged   func(pageURI, faviconURI string)
	onZoomChanged         func(float64)
	onLoadCommitted       func(string)                            // Called when page load is committed (safe to apply zoom)
	onLoadStarted         func()                                  // Called when a load starts
	onLoadFinished        func()                                  // Called when a load finishes
	onLoadFailed          func(uri string, errorMessage string)   // Called when a load fails (content blocked, network error, etc.)
	onLoadProgress        func(float64)                           // Called when estimated-load-progress changes
	onPopupCreate         func(*webkit.NavigationAction) *WebView // New WebKit create signal handler
	onReadyToShow         func()                                  // WebKit ready-to-show signal handler
	onClose               func()
	onNavigationPolicy    func(url string, isUserGesture bool) bool
	onWindowTypeDetected  func(WindowType, *WindowFeatures)
	onWorkspaceNavigation func(direction string) bool // Workspace pane navigation
	onPaneModeShortcut    func(action string) bool    // Pane mode shortcuts (enter, actions, exit)
	isPaneModeActive      func() bool                 // Check if pane mode is active
	onMiddleClickLink     func(url string) bool       // Middle mouse click on link handler
}

// NewWebView creates a new WebView with the given configuration
func NewWebView(cfg *Config) (*WebView, error) {
	if cfg == nil {
		cfg = GetDefaultConfig()
	}

	// Generate unique ID immediately
	id := atomic.AddUint64(&viewIDCounter, 1)
	logging.Debug(fmt.Sprintf("[webkit] Generated WebView ID: %d (CreateWindow=%v)", id, cfg.CreateWindow))

	logging.Debug("[webkit] Initializing main thread")
	InitMainThread()

	// Initialize persistent session - REQUIRED, no ephemeral fallback
	// This must be done BEFORE creating the WebView
	if cfg.DataDir == "" || cfg.CacheDir == "" {
		return nil, fmt.Errorf("data and cache directories are required for persistent storage")
	}

	if err := InitPersistentSession(cfg.DataDir, cfg.CacheDir); err != nil {
		return nil, fmt.Errorf("failed to initialize persistent storage: %w", err)
	}

	// Create WebView - it will automatically use the persistent session
	// Per WebKitGTK 6.0: newly created session becomes the default for all WebViews
	wkView := webkit.NewWebView()
	if wkView == nil {
		return nil, ErrWebViewNotInitialized
	}

	// Set background color based on user's theme preference to prevent white/black flash
	// This must be done before any content loads
	var bg gdk.RGBA
	if PrefersDarkTheme() {
		bg = gdk.NewRGBA(0.11, 0.11, 0.11, 1.0) // #1c1c1c - dark background
	} else {
		bg = gdk.NewRGBA(0.96, 0.96, 0.96, 1.0) // #f5f5f5 - light background
	}
	wkView.SetBackgroundColor(&bg)

	// Verify the WebView is using the persistent session
	viewSession := wkView.NetworkSession()
	if viewSession == nil {
		return nil, fmt.Errorf("WebView has no network session")
	}
	if viewSession.IsEphemeral() {
		return nil, fmt.Errorf("WebView is using ephemeral session despite persistent session initialization")
	}

	// CRITICAL: Configure CookieManager on the WebView's actual session
	// This ensures cookies are persisted regardless of whether the WebView
	// uses our global session or creates its own
	cookieManager := viewSession.CookieManager()
	if cookieManager == nil {
		return nil, fmt.Errorf("failed to get cookie manager from WebView's network session")
	}
	cookiePath := cfg.DataDir + "/cookies.db"
	cookieManager.SetPersistentStorage(cookiePath, webkit.CookiePersistentStorageSqlite)
	cookieManager.SetAcceptPolicy(webkit.CookiePolicyAcceptNoThirdParty)

	// Setup UserContentManager and inject GUI scripts (including webview ID)
	// This must be done BEFORE any pages are loaded
	if err := SetupUserContentManager(wkView, cfg.AppearanceConfigJSON, id); err != nil {
		return nil, fmt.Errorf("failed to setup user content manager: %w", err)
	}

	// Create container (GtkBox) to hold the WebView
	// This allows the WebView to be reparented into workspace panes
	container := gtk.NewBox(gtk.OrientationVertical, 0)
	container.SetHExpand(true)
	container.SetVExpand(true)

	// Configure WebView widget for expansion
	wkView.SetHExpand(true)
	wkView.SetVExpand(true)

	// Add WebView to container
	container.Append(wkView)

	wv := &WebView{
		view:      wkView,
		container: container,
		window:    nil, // Will be set below if CreateWindow is true
		id:        id,
		config:    cfg,
	}

	// Apply configuration
	if err := wv.applyConfig(); err != nil {
		return nil, err
	}

	// Setup event handlers
	wv.setupEventHandlers()

	// Attach keyboard bridge to forward keyboard events to JavaScript
	wv.AttachKeyboardBridge()

	// Attach mouse gesture controls for hardware navigation buttons
	wv.AttachMouseGestures()

	// Attach touchpad gesture controls for swipe navigation
	wv.AttachTouchpadGestures()

	// Only create window if requested (standalone WebViews)
	// Workspace panes will set CreateWindow=false and manage the container themselves
	if cfg.CreateWindow {
		window, err := NewWindow("Dumber Browser")
		if err != nil {
			return nil, err
		}
		wv.window = window
		// Add container as child of window
		window.SetChild(container)
		logging.Debug(fmt.Sprintf("[webkit] Created standalone window for WebView ID %d", id))
	} else {
		logging.Debug(fmt.Sprintf("[webkit] Created WebView ID %d without window (for workspace embedding)", id))
	}

	// Register in global registry
	viewMu.Lock()
	viewRegistry[id] = wv
	viewMu.Unlock()

	return wv, nil
}

// applyConfig applies the configuration to the WebView settings
func (w *WebView) applyConfig() error {
	settings := w.view.Settings()
	if settings == nil {
		return fmt.Errorf("webkit: failed to get settings")
	}

	// Apply settings from config
	settings.SetEnableJavascript(w.config.EnableJavaScript)
	settings.SetEnableWebgl(w.config.EnableWebGL)
	settings.SetDefaultFontSize(uint32(w.config.DefaultFontSize))
	settings.SetMinimumFontSize(uint32(w.config.MinimumFontSize))

	if w.config.UserAgent != "" {
		settings.SetUserAgent(w.config.UserAgent)
	}

	// Enable developer tools (F12, inspector)
	settings.SetEnableDeveloperExtras(true)

	// Enable hardware acceleration if configured
	settings.SetHardwareAccelerationPolicy(webkit.HardwareAccelerationPolicyAlways)

	// Media performance optimizations
	// Force hardware decoding for video content types via GStreamer VA-API/NVDEC
	settings.SetMediaContentTypesRequiringHardwareSupport("video/mp4;video/webm;video/x-h264;video/av01")
	// Enable media capabilities API for efficient codec queries
	settings.SetEnableMediaCapabilities(true)
	// Enable MediaSource Extensions for adaptive streaming (YouTube, Twitch)
	settings.SetEnableMediasource(true)
	// GPU-accelerated 2D canvas for image-heavy pages
	settings.SetEnable2DCanvasAcceleration(true)
	// Allow inline video playback (no forced fullscreen)
	settings.SetMediaPlaybackAllowsInline(true)
	// Require user gesture for autoplay (browser standard)
	settings.SetMediaPlaybackRequiresUserGesture(true)

	// Performance optimizations for faster page transitions
	// Enable page cache for instant back/forward navigation (bfcache)
	settings.SetEnablePageCache(w.config.EnablePageCache)

	// Enable smooth scrolling for better UX
	settings.SetEnableSmoothScrolling(w.config.EnableSmoothScrolling)

	// Enable fullscreen API (required for video fullscreen)
	settings.SetEnableFullscreen(true)

	// Web app storage APIs
	settings.SetEnableHtml5LocalStorage(true) // localStorage/sessionStorage
	settings.SetEnableHtml5Database(true)     // IndexedDB

	// Web Audio API for games and audio apps
	settings.SetEnableWebaudio(true)

	// Touchpad swipe gestures for back/forward navigation
	settings.SetEnableBackForwardNavigationGestures(true)

	// WebKit compatibility hacks for popular broken sites
	settings.SetEnableSiteSpecificQuirks(true)

	// Disable console messages to stdout to prevent page script flooding
	// This stops malicious/buggy pages from spamming the terminal with console.log()
	// Inspector/DevTools console (F12) will still show all messages
	settings.SetEnableWriteConsoleMessagesToStdout(false)

	return nil
}

// setupEventHandlers connects GTK signals to internal handlers
func (w *WebView) setupEventHandlers() {
	// Title changed - connect to notify::title signal
	w.view.Connect("notify::title", func() {
		if w.onTitleChanged != nil {
			title := w.view.Title()
			logging.Debug(fmt.Sprintf("[webkit] notify::title signal: %q", title))
			w.onTitleChanged(title)
		}
	})

	// URI changed - connect to notify::uri signal
	w.view.Connect("notify::uri", func() {
		if w.onURIChanged != nil {
			uri := w.view.URI()
			logging.Debug(fmt.Sprintf("[webkit] notify::uri signal: %q", uri))
			w.onURIChanged(uri)
		}
	})

	// Zoom level changed - connect to notify::zoom-level signal
	w.view.Connect("notify::zoom-level", func() {
		if w.onZoomChanged != nil {
			zoomLevel := w.view.ZoomLevel()
			w.onZoomChanged(zoomLevel)
		}
	})

	// Load committed - connect to load-changed signal for WEBKIT_LOAD_COMMITTED
	w.view.ConnectLoadChanged(func(loadEvent webkit.LoadEvent) {
		logging.Debug(fmt.Sprintf("[webkit] LoadChanged signal: %v", loadEvent))
		if loadEvent == webkit.LoadStarted && w.onLoadStarted != nil {
			logging.Debug("[webkit] calling onLoadStarted")
			w.onLoadStarted()
		}
		if loadEvent == webkit.LoadCommitted && w.onLoadCommitted != nil {
			uri := w.view.URI()
			logging.Debug(fmt.Sprintf("[webkit] calling onLoadCommitted: %q", uri))
			w.onLoadCommitted(uri)
		}
		if loadEvent == webkit.LoadFinished && w.onLoadFinished != nil {
			logging.Debug("[webkit] calling onLoadFinished")
			w.onLoadFinished()
		}
	})

	// Estimated load progress - notify::estimated-load-progress property
	w.view.Connect("notify::estimated-load-progress", func() {
		if w.onLoadProgress != nil {
			w.onLoadProgress(w.view.EstimatedLoadProgress())
		}
	})

	// Load failed - connect to load-failed signal for network errors, content blocking, etc.
<<<<<<< HEAD
	w.view.ConnectLoadFailed(func(loadEvent webkit.LoadEvent, failingUri string, err error) bool {
		if w.onLoadFailed != nil {
			errorMsg := "Unknown error"
			if err != nil {
				errorMsg = err.Error()
			}
			w.onLoadFailed(failingUri, errorMsg)
		}
		return false // Let WebKit show its default error page
	})
=======
	// CRASH FIX: Disabling this handler because it causes a SIGABRT (free(): invalid pointer)
	// likely due to issues with gotk4 signal marshalling/memory management for the error argument.
	/*
		w.view.ConnectLoadFailed(func(loadEvent webkit.LoadEvent, failingUri string, err error) bool {
			logging.Debug(fmt.Sprintf("[webkit] LoadFailed signal: event=%v uri=%s", loadEvent, failingUri))

			// DEBUG TEST: Blindly return true regardless of error type to see if crash persists.
			logging.Debug("[webkit] LoadFailed: Suppressing error page (Blind Test)")
			return true
		})
	*/
>>>>>>> dd6edd48

	// Favicon changed - connect to FaviconDatabase
	w.setupFaviconHandlers()

	// TLS error handling - connect to load-failed-with-tls-errors signal
	w.setupTLSErrorHandler()

	// Close
	w.view.ConnectClose(func() {
		if w.onClose != nil {
			w.onClose()
		}
	})

	// Create signal - for popup lifecycle management
	w.view.ConnectCreate(func(navigationAction *webkit.NavigationAction) gtk.Widgetter {
		logging.Debug(fmt.Sprintf("[webkit] ConnectCreate callback fired for parent WebView ID=%d", w.id))
		if w.onPopupCreate != nil {
			logging.Debug(fmt.Sprintf("[webkit] Calling onPopupCreate handler"))
			newWebView := w.onPopupCreate(navigationAction)
			if newWebView != nil {
				logging.Debug(fmt.Sprintf("[webkit] onPopupCreate returned WebView wrapper ID=%d", newWebView.id))
				logging.Debug(fmt.Sprintf("[webkit] Extracting underlying gotk4 WebView from wrapper"))
				underlyingView := newWebView.view
				logging.Debug(fmt.Sprintf("[webkit] Extracted gotk4 WebView=%p, about to return to WebKit", underlyingView))
				// Return the underlying WebView widget to WebKit
				return underlyingView
			}
			logging.Debug(fmt.Sprintf("[webkit] onPopupCreate returned nil, blocking popup"))
		}
		// Return nil to cancel popup creation
		logging.Debug(fmt.Sprintf("[webkit] No onPopupCreate handler, blocking popup"))
		return nil
	})

	// Ready-to-show signal - emitted when popup is ready to be displayed
	w.view.ConnectReadyToShow(func() {
		if w.onReadyToShow != nil {
			w.onReadyToShow()
		}
	})

	// Script message received - connect to UserContentManager's script-message-received signal
	// This receives messages from JavaScript via webkit.messageHandlers.dumber.postMessage()
	// The signal name includes the handler name as a detail: "script-message-received::dumber"
	ucm := w.view.UserContentManager()
	if ucm != nil {
		// GTK signals pass the sender as the first parameter, the actual signal data as subsequent parameters
		ucm.Connect("script-message-received::dumber", func(sender interface{}, jscValue interface{}) {
			if w.onScriptMessage != nil && jscValue != nil {
				// Convert JSCValue to string using gotk4 javascriptcore bindings
				valueStr := JSCValueToString(jscValue)
				logging.Debug(fmt.Sprintf("[webkit] script-message-received: %s", valueStr))
				if valueStr != "" {
					w.onScriptMessage(valueStr)
				}
			}
		})
	}

	// Setup navigation policy handler for middle-click and Ctrl+click interception
	w.setupNavigationPolicyHandler()
}

// setupNavigationPolicyHandler sets up the decide-policy signal handler
// This intercepts navigation actions BEFORE they occur, allowing us to detect
// middle-click and Ctrl+click on links and open them in new panes
func (w *WebView) setupNavigationPolicyHandler() {
	w.view.ConnectDecidePolicy(func(decision webkit.PolicyDecisioner, decisionType webkit.PolicyDecisionType) bool {
		// Only handle navigation actions (not new window or response policies)
		if decisionType != webkit.PolicyDecisionTypeNavigationAction {
			return false // Let WebKit handle
		}

		// Cast to NavigationPolicyDecision to access NavigationAction
		navDecision, ok := decision.(*webkit.NavigationPolicyDecision)
		if !ok {
			return false
		}

		navAction := navDecision.NavigationAction()
		if navAction == nil {
			return false
		}

		// Check if this is a link click
		if navAction.NavigationType() != webkit.NavigationTypeLinkClicked {
			return false // Not a link click, let WebKit handle normally
		}

		// Get mouse button and modifiers
		mouseButton := navAction.MouseButton()
		modifiers := navAction.Modifiers()

		// Check for middle-click (button 2) or Ctrl+left-click (button 1 + Ctrl)
		isMiddleClick := (mouseButton == 2)
		isCtrlClick := (mouseButton == 1 && (gdk.ModifierType(modifiers)&gdk.ControlMask) != 0)

		if !isMiddleClick && !isCtrlClick {
			return false // Normal click, let WebKit handle
		}

		// Get the link URL
		request := navAction.Request()
		if request == nil {
			return false
		}

		linkURL := request.URI()
		if linkURL == "" {
			return false
		}

		clickType := "middle-click"
		if isCtrlClick {
			clickType = "Ctrl+click"
		}
		logging.Debug(fmt.Sprintf("[navigation-policy] Detected %s on link: %s", clickType, linkURL))

		// Call the registered handler
		w.mu.RLock()
		handler := w.onMiddleClickLink
		w.mu.RUnlock()

		if handler != nil {
			handled := handler(linkURL)
			if handled {
				logging.Debug(fmt.Sprintf("[navigation-policy] %s handled by workspace, blocking navigation", clickType))
				// Block the navigation by calling Ignore()
				navDecision.Ignore()
				return true // Prevent default behavior
			}
		}

		return false // Let WebKit handle if not handled
	})

	logging.Debug(fmt.Sprintf("[webkit] Navigation policy handler attached to WebView ID %d", w.id))
}

// LoadURL loads the given URL in the WebView
func (w *WebView) LoadURL(url string) error {
	w.mu.RLock()
	defer w.mu.RUnlock()

	if w.destroyed {
		return ErrWebViewDestroyed
	}

	if url == "" {
		return ErrInvalidURL
	}

	w.view.LoadURI(url)
	return nil
}

// GetCurrentURL returns the current URL
func (w *WebView) GetCurrentURL() string {
	w.mu.RLock()
	defer w.mu.RUnlock()

	if w.destroyed {
		return ""
	}

	return w.view.URI()
}

// GetTitle returns the current page title
func (w *WebView) GetTitle() string {
	w.mu.RLock()
	defer w.mu.RUnlock()

	if w.destroyed {
		return ""
	}

	return w.view.Title()
}

// GoBack navigates back in history
func (w *WebView) GoBack() error {
	w.mu.RLock()
	defer w.mu.RUnlock()

	if w.destroyed {
		return ErrWebViewDestroyed
	}

	w.view.GoBack()
	return nil
}

// GoForward navigates forward in history
func (w *WebView) GoForward() error {
	w.mu.RLock()
	defer w.mu.RUnlock()

	if w.destroyed {
		return ErrWebViewDestroyed
	}

	w.view.GoForward()
	return nil
}

// Reload reloads the current page
func (w *WebView) Reload() error {
	w.mu.RLock()
	defer w.mu.RUnlock()

	if w.destroyed {
		return ErrWebViewDestroyed
	}

	w.view.Reload()
	return nil
}

// ReloadBypassCache reloads the current page, bypassing cache
func (w *WebView) ReloadBypassCache() error {
	w.mu.RLock()
	defer w.mu.RUnlock()

	if w.destroyed {
		return ErrWebViewDestroyed
	}

	w.view.ReloadBypassCache()
	return nil
}

// Show makes the WebView visible
func (w *WebView) Show() error {
	w.mu.RLock()
	defer w.mu.RUnlock()

	if w.destroyed {
		return ErrWebViewDestroyed
	}

	// Make the WebView widget visible
	w.view.SetVisible(true)

	// Show the window containing the WebView
	if w.window != nil {
		w.window.Show()
	}

	return nil
}

// Hide makes the WebView invisible
func (w *WebView) Hide() error {
	w.mu.RLock()
	defer w.mu.RUnlock()

	if w.destroyed {
		return ErrWebViewDestroyed
	}

	w.view.SetVisible(false)
	return nil
}

// Destroy destroys the WebView and releases resources
func (w *WebView) Destroy() error {
	// DO NOT acquire w.mu lock here to avoid deadlock!
	// After GTK main loop exits, any goroutine holding the lock and calling GTK methods
	// will block forever waiting for the main loop. This causes Destroy() to deadlock
	// trying to acquire the same lock.
	//
	// During shutdown, thread safety is not critical since we're tearing everything down.

	if w.destroyed {
		return nil
	}

	w.destroyed = true

	// Unregister from global registry
	viewMu.Lock()
	delete(viewRegistry, w.id)
	viewMu.Unlock()

	// DO NOT call StopLoading() or any other GTK methods here!
	// After the main loop exits, GTK calls will block forever.
	// The GTK widget will be cleaned up by Go GC.

	return nil
}

// IsDestroyed returns true if the WebView has been destroyed
func (w *WebView) IsDestroyed() bool {
	// DO NOT acquire lock - read of bool is atomic on all platforms Go supports
	// This prevents deadlock during shutdown when GTK signal handlers check IsDestroyed
	return w.destroyed
}

// ID returns the unique identifier for this WebView
func (w *WebView) ID() uint64 {
	return w.id
}

// IDString returns the WebView ID as a string
// This is a convenience method for compatibility with code expecting string IDs
func (w *WebView) IDString() string {
	return fmt.Sprintf("%d", w.id)
}

// ParseWebViewID converts a string WebView ID to uint64
// Returns 0 if the string cannot be parsed
func ParseWebViewID(idStr string) uint64 {
	id, err := strconv.ParseUint(idStr, 10, 64)
	if err != nil {
		return 0
	}
	return id
}

// AsWidget returns the WebView as a gtk.Widgetter
func (w *WebView) AsWidget() gtk.Widgetter {
	if w == nil || w.view == nil {
		return nil
	}
	return w.view
}

// Event handler registration methods

// RegisterScriptMessageHandler registers a handler for script messages
func (w *WebView) RegisterScriptMessageHandler(handler func(string)) {
	w.mu.Lock()
	defer w.mu.Unlock()
	w.onScriptMessage = handler
}

// RegisterTitleChangedHandler registers a handler for title changes
func (w *WebView) RegisterTitleChangedHandler(handler func(string)) {
	w.mu.Lock()
	defer w.mu.Unlock()
	w.onTitleChanged = handler
}

// RegisterURIChangedHandler registers a handler for URI changes
func (w *WebView) RegisterURIChangedHandler(handler func(string)) {
	w.mu.Lock()
	defer w.mu.Unlock()
	w.onURIChanged = handler
}

// RegisterFaviconChangedHandler registers a handler for favicon changes
func (w *WebView) RegisterFaviconChangedHandler(handler func([]byte)) {
	w.mu.Lock()
	defer w.mu.Unlock()
	w.onFaviconChanged = handler
}

// RegisterFaviconURIChangedHandler registers a handler for favicon URI changes
func (w *WebView) RegisterFaviconURIChangedHandler(handler func(pageURI, faviconURI string)) {
	w.mu.Lock()
	defer w.mu.Unlock()
	w.onFaviconURIChanged = handler
}

// RegisterZoomChangedHandler registers a handler for zoom changes
func (w *WebView) RegisterZoomChangedHandler(handler func(float64)) {
	w.mu.Lock()
	defer w.mu.Unlock()
	w.onZoomChanged = handler
}

// RegisterLoadCommittedHandler registers a handler for load committed events
// This fires when the page actually starts loading new content (after URI change)
func (w *WebView) RegisterLoadCommittedHandler(handler func(string)) {
	w.mu.Lock()
	defer w.mu.Unlock()
	w.onLoadCommitted = handler
}

// RegisterLoadStartedHandler registers a handler for load start events.
func (w *WebView) RegisterLoadStartedHandler(handler func()) {
	w.mu.Lock()
	defer w.mu.Unlock()
	w.onLoadStarted = handler
}

// RegisterLoadFinishedHandler registers a handler for load finished events.
func (w *WebView) RegisterLoadFinishedHandler(handler func()) {
	w.mu.Lock()
	defer w.mu.Unlock()
	w.onLoadFinished = handler
}

// RegisterLoadFailedHandler registers a handler for load failed events.
// The handler receives the failing URI and error message.
// This is triggered for network errors, content blocking, etc.
func (w *WebView) RegisterLoadFailedHandler(handler func(uri string, errorMessage string)) {
	w.mu.Lock()
	defer w.mu.Unlock()
	w.onLoadFailed = handler
}

// RegisterLoadProgressHandler registers a handler for load progress updates (0.0 - 1.0).
func (w *WebView) RegisterLoadProgressHandler(handler func(float64)) {
	w.mu.Lock()
	defer w.mu.Unlock()
	w.onLoadProgress = handler
}

// RegisterCloseHandler registers a handler for close requests
func (w *WebView) RegisterCloseHandler(handler func()) {
	w.mu.Lock()
	defer w.mu.Unlock()
	w.onClose = handler
}

// RegisterPopupCreateHandler registers a handler for WebKit's create signal
// This is called when JavaScript calls window.open() or a link with target="_blank" is clicked
// The handler should create and return a new WebView for the popup, or return nil to block it
// The returned WebView should NOT be shown yet - WebKit will emit ready-to-show when it's ready
func (w *WebView) RegisterPopupCreateHandler(handler func(*webkit.NavigationAction) *WebView) {
	w.mu.Lock()
	defer w.mu.Unlock()
	w.onPopupCreate = handler
}

// RegisterReadyToShowHandler registers a handler for WebKit's ready-to-show signal
// This is called when a popup WebView is ready to be displayed
// At this point it's safe to insert the popup into the UI (workspace, window, etc.)
func (w *WebView) RegisterReadyToShowHandler(handler func()) {
	w.mu.Lock()
	defer w.mu.Unlock()
	w.onReadyToShow = handler
}

// RegisterNavigationPolicyHandler registers a handler for navigation policy decisions
func (w *WebView) RegisterNavigationPolicyHandler(handler func(url string, isUserGesture bool) bool) {
	w.mu.Lock()
	defer w.mu.Unlock()
	w.onNavigationPolicy = handler
}

// OnWindowTypeDetected registers a handler for window type detection
func (w *WebView) OnWindowTypeDetected(handler func(WindowType, *WindowFeatures)) {
	w.mu.Lock()
	defer w.mu.Unlock()
	w.onWindowTypeDetected = handler
}

// RegisterMiddleClickLinkHandler registers a handler for middle mouse button clicks on links
// The handler receives the link URL and returns true if handled
func (w *WebView) RegisterMiddleClickLinkHandler(handler func(url string) bool) {
	w.mu.Lock()
	defer w.mu.Unlock()
	w.onMiddleClickLink = handler
}

// RunOnMainThread executes a function on the GTK main thread
func (w *WebView) RunOnMainThread(fn func()) {
	RunOnMainThread(fn)
}

// GetWebView returns the underlying webkit.WebView for advanced operations
func (w *WebView) GetWebView() *webkit.WebView {
	return w.view
}

// Widget returns the WebView widget (for compatibility with old code expecting uintptr)
// Deprecated: Use AsWidget() instead
func (w *WebView) Widget() gtk.Widgetter {
	return w.AsWidget()
}

// RootWidget returns the root container widget for this WebView
// This is the GtkBox container that holds the WebView and can be reparented
func (w *WebView) RootWidget() gtk.Widgetter {
	if w.container != nil {
		return w.container
	}
	// Fallback to WebView if container is not available (shouldn't happen)
	return w.AsWidget()
}

// SetZoom sets the zoom level of the WebView
func (w *WebView) SetZoom(zoom float64) error {
	w.mu.RLock()
	defer w.mu.RUnlock()

	if w.destroyed {
		return ErrWebViewDestroyed
	}

	w.view.SetZoomLevel(zoom)
	return nil
}

// GetZoom returns the current zoom level
func (w *WebView) GetZoom() float64 {
	w.mu.RLock()
	defer w.mu.RUnlock()

	if w.destroyed {
		return 1.0
	}

	return w.view.ZoomLevel()
}

// UsesDomZoom indicates if this WebView uses DOM-based zoom
// In gotk4/WebKitGTK, zoom is always viewport-based
func (w *WebView) UsesDomZoom() bool {
	return false
}

// SeedDomZoom is a no-op in gotk4 as we use viewport zoom
func (w *WebView) SeedDomZoom(zoom float64) error {
	// Not needed in gotk4 - zoom is handled differently
	return nil
}

// InjectScript executes JavaScript in the WebView
func (w *WebView) InjectScript(script string) error {
	w.mu.RLock()
	defer w.mu.RUnlock()

	if w.destroyed {
		return ErrWebViewDestroyed
	}

	// Execute JavaScript using our CGO wrapper
	EvaluateJavascript(w.view, script)
	return nil
}

// DispatchCustomEvent dispatches a custom event via JavaScript
// This works across JavaScript world boundaries because it uses document.dispatchEvent.
// GUI scripts running in the isolated world (see DumberIsolatedWorld in user_content.go)
// can listen for these events because they share the same Document object with the main world.
func (w *WebView) DispatchCustomEvent(eventName string, data interface{}) error {
	// Serialize data to JSON
	jsonData, err := json.Marshal(data)
	if err != nil {
		return fmt.Errorf("failed to marshal event data: %w", err)
	}

	logging.Debug(fmt.Sprintf("[webkit] Dispatching event '%s' to WebView ID %d with data: %s", eventName, w.id, string(jsonData)))

	// Use document.dispatchEvent (not window) so events cross JavaScript world boundaries
	// The GUI scripts run in an isolated world but share the same Document object
	script := fmt.Sprintf(`
		(function() {
			try {
				var detail = %s;
				console.log('[dumber] Dispatching event: %s', detail);
				document.dispatchEvent(new CustomEvent('%s', { detail: detail }));
			} catch (e) {
				console.error('[dumber] Failed to dispatch %s', e);
			}
		})();
	`, string(jsonData), eventName, eventName, eventName)
	return w.InjectScript(script)
}

// ShowDevTools opens the WebKit inspector/developer tools
func (w *WebView) ShowDevTools() error {
	w.mu.RLock()
	defer w.mu.RUnlock()

	if w.destroyed {
		return ErrWebViewDestroyed
	}

	inspector := w.view.Inspector()
	if inspector != nil {
		inspector.Show()
	}
	return nil
}

// ShowPrintDialog shows the print dialog for the current page
func (w *WebView) ShowPrintDialog() error {
	w.mu.RLock()
	defer w.mu.RUnlock()

	if w.destroyed {
		return ErrWebViewDestroyed
	}

	// Create and run print operation with GTK print dialog
	printOp := webkit.NewPrintOperation(w.view)
	printOp.RunDialog(nil) // nil = no parent window, uses active window
	return nil
}

// RegisterKeyboardShortcut registers a keyboard shortcut handler
// This is a compatibility method - actual shortcut handling is done at the window level
func (w *WebView) RegisterKeyboardShortcut(key string, modifiers uint, handler func()) error {
	// TODO: Implement keyboard shortcut registration if needed
	// For now, shortcuts are handled at the window/application level
	return nil
}

// SetWindowFeatures sets window features for popup windows
func (w *WebView) SetWindowFeatures(features *WindowFeatures) {
	// This is typically used for popup windows
	// The features would be applied when creating the window
}

// IsActive returns whether this WebView is currently active/focused
func (w *WebView) IsActive() bool {
	w.mu.RLock()
	defer w.mu.RUnlock()

	if w.destroyed {
		return false
	}

	widget := w.view
	if widget != nil {
		return widget.IsFocus()
	}
	return false
}

// Window returns the parent Window of this WebView
func (w *WebView) Window() *Window {
	w.mu.RLock()
	defer w.mu.RUnlock()

	if w.destroyed {
		return nil
	}

	return w.window
}

// GetFaviconDatabase returns the WebKit FaviconDatabase for this WebView
// Returns nil if the favicon database is not available
func (w *WebView) GetFaviconDatabase() *webkit.FaviconDatabase {
	w.mu.RLock()
	defer w.mu.RUnlock()

	if w.destroyed || w.view == nil {
		return nil
	}

	session := w.view.NetworkSession()
	if session == nil {
		return nil
	}

	dataManager := session.WebsiteDataManager()
	if dataManager == nil {
		return nil
	}

	return dataManager.FaviconDatabase()
}

// UpdateContentFilters updates the content filtering rules
func (w *WebView) UpdateContentFilters(rules string) error {
	w.mu.RLock()
	defer w.mu.RUnlock()

	if w.destroyed {
		return ErrWebViewDestroyed
	}

	// Note: Content filtering is handled via InitializeContentBlocking()
	// This method is kept for backward compatibility but is deprecated
	logging.Warn(fmt.Sprintf("[webkit] UpdateContentFilters called but is deprecated - use InitializeContentBlocking instead"))
	return nil
}

// InitializeContentBlocking initializes content blocking with filter lists
func (w *WebView) InitializeContentBlocking(filterJSON []byte) error {
	w.mu.RLock()
	defer w.mu.RUnlock()

	if w.destroyed {
		return ErrWebViewDestroyed
	}

	if len(filterJSON) == 0 {
		return fmt.Errorf("no filter rules provided")
	}

	// Apply filters using the content blocking API
	return ApplyFiltersToWebView(w, filterJSON)
}

// OnNavigate registers a navigation handler
func (w *WebView) OnNavigate(handler func(url string)) {
	w.mu.Lock()
	defer w.mu.Unlock()

	// This wraps the URI changed handler
	w.onURIChanged = handler
}

// RegisterWorkspaceNavigationHandler registers a handler for workspace pane navigation
// The handler receives the direction ("up", "down", "left", "right") and returns true if handled
func (w *WebView) RegisterWorkspaceNavigationHandler(handler func(direction string) bool) {
	w.mu.Lock()
	defer w.mu.Unlock()
	w.onWorkspaceNavigation = handler
}

// RegisterPaneModeHandler registers a handler for pane mode shortcuts
// The handler receives the action ("enter", "close", "split-right", etc.) and returns true if handled
func (w *WebView) RegisterPaneModeHandler(handler func(action string) bool, isActiveChecker func() bool) {
	w.mu.Lock()
	defer w.mu.Unlock()
	w.onPaneModeShortcut = handler
	w.isPaneModeActive = isActiveChecker
}

// setupFaviconHandlers enables favicons for this WebView
// Note: The actual favicon-changed handler is registered ONCE at the FaviconService level
// to avoid duplicate handlers when multiple WebViews exist
func (w *WebView) setupFaviconHandlers() {
	// Get the NetworkSession from the WebView
	session := w.view.NetworkSession()
	if session == nil {
		logging.Warn(fmt.Sprintf("[webkit] Warning: No NetworkSession available for favicon handling"))
		return
	}

	// Get the WebsiteDataManager from the NetworkSession
	dataManager := session.WebsiteDataManager()
	if dataManager == nil {
		logging.Warn(fmt.Sprintf("[webkit] Warning: No WebsiteDataManager available for favicon handling"))
		return
	}

	// Enable favicons if not already enabled
	if !dataManager.FaviconsEnabled() {
		dataManager.SetFaviconsEnabled(true)
		logging.Debug(fmt.Sprintf("[webkit] Enabled favicons for WebView ID %d", w.id))
	}

}

// GtkWebView returns the underlying gotk4 WebView for advanced operations
// This is used when creating related views (popups) that need to share the same session
func (w *WebView) GtkWebView() *webkit.WebView {
	w.mu.RLock()
	defer w.mu.RUnlock()
	return w.view
}

// WrapBareWebView creates a minimal WebView wrapper around a bare gotk4 WebView
// This is used during popup creation to return a WebView to WebKit before initialization
// Full initialization (container, scripts, event handlers) should be done later
func WrapBareWebView(bareView *webkit.WebView) *WebView {
	if bareView == nil {
		return nil
	}

	// Generate unique ID
	id := atomic.AddUint64(&viewIDCounter, 1)
	logging.Debug(fmt.Sprintf("[webkit] Created minimal wrapper for bare WebView (ID: %d)", id))

	// Create minimal wrapper - NO initialization yet
	wv := &WebView{
		view:      bareView,
		container: nil, // Will be created during full initialization
		window:    nil,
		id:        id,
		config:    nil, // Will be set during full initialization
	}

	// Register in global registry
	viewMu.Lock()
	viewRegistry[id] = wv
	viewMu.Unlock()

	return wv
}

// InitializeFromBare completes initialization of a bare WebView wrapper
// This should be called in ready-to-show after WebKit has configured the view
func (w *WebView) InitializeFromBare(cfg *Config) error {
	w.mu.Lock()
	defer w.mu.Unlock()

	if w.config != nil {
		return fmt.Errorf("WebView already initialized")
	}

	if cfg == nil {
		cfg = GetDefaultConfig()
	}

	w.config = cfg

	// Verify persistent session
	viewSession := w.view.NetworkSession()
	if viewSession == nil {
		return fmt.Errorf("WebView has no network session")
	}

	// Setup UserContentManager and inject GUI scripts
	if err := SetupUserContentManager(w.view, cfg.AppearanceConfigJSON, w.id); err != nil {
		return fmt.Errorf("failed to setup user content manager: %w", err)
	}

	// Create container (GtkBox) to hold the WebView
	container := gtk.NewBox(gtk.OrientationVertical, 0)
	container.SetHExpand(true)
	container.SetVExpand(true)

	// Configure WebView widget for expansion
	w.view.SetHExpand(true)
	w.view.SetVExpand(true)

	// Add WebView to container
	container.Append(w.view)

	w.container = container

	// Apply configuration
	if err := w.applyConfig(); err != nil {
		return err
	}

	// Setup event handlers
	w.setupEventHandlers()

	// Attach keyboard bridge
	w.AttachKeyboardBridge()

	// Attach mouse gesture controls
	w.AttachMouseGestures()

	// Attach touchpad gesture controls
	w.AttachTouchpadGestures()

	logging.Debug(fmt.Sprintf("[webkit] Completed initialization for WebView ID %d", w.id))

	return nil
}<|MERGE_RESOLUTION|>--- conflicted
+++ resolved
@@ -303,18 +303,6 @@
 	})
 
 	// Load failed - connect to load-failed signal for network errors, content blocking, etc.
-<<<<<<< HEAD
-	w.view.ConnectLoadFailed(func(loadEvent webkit.LoadEvent, failingUri string, err error) bool {
-		if w.onLoadFailed != nil {
-			errorMsg := "Unknown error"
-			if err != nil {
-				errorMsg = err.Error()
-			}
-			w.onLoadFailed(failingUri, errorMsg)
-		}
-		return false // Let WebKit show its default error page
-	})
-=======
 	// CRASH FIX: Disabling this handler because it causes a SIGABRT (free(): invalid pointer)
 	// likely due to issues with gotk4 signal marshalling/memory management for the error argument.
 	/*
@@ -326,7 +314,6 @@
 			return true
 		})
 	*/
->>>>>>> dd6edd48
 
 	// Favicon changed - connect to FaviconDatabase
 	w.setupFaviconHandlers()
